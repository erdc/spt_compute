--- conflicted
+++ resolved
@@ -3,11 +3,7 @@
 from condorpy import Templates as tmplt
 from glob import glob
 import os
-<<<<<<< HEAD
-from geoserver.catalog import FailedRequestError
-=======
 from geoserver.catalog import FailedRequestError as geo_cat_FailedRequestError
->>>>>>> 8d97f7f2
 
 #local imports
 from imports.helper_functions import (case_insensitive_file_search,
@@ -215,11 +211,7 @@
                     try:
                         geoserver_manager.upload_shapefile(geoserver_resource_name, 
                                                            shapefile_list)
-<<<<<<< HEAD
-                    except FailedRequestError as ex:
-=======
                     except geo_cat_FailedRequestError as ex:
->>>>>>> 8d97f7f2
                         print ex
                         print "Most likely OK, but always wise to check ..."
                         pass
